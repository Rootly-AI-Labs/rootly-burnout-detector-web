--- conflicted
+++ resolved
@@ -279,15 +279,11 @@
   // State management
   const [integrations, setIntegrations] = useState<Integration[]>([])
   const [loadingRootly, setLoadingRootly] = useState(true)
-  const [loadingPagerDuty, setLoadingPagerDuty] = useState(true) 
+  const [loadingPagerDuty, setLoadingPagerDuty] = useState(true)
   const [loadingGitHub, setLoadingGitHub] = useState(true)
   const [loadingSlack, setLoadingSlack] = useState(true)
-<<<<<<< HEAD
+  const [reloadingIntegrations, setReloadingIntegrations] = useState(false)
   const [userInfo, setUserInfo] = useState<{name: string, email: string, avatar?: string, organization_id?: number, id?: number} | null>(null)
-=======
-  const [reloadingIntegrations, setReloadingIntegrations] = useState(false)
-  const [userInfo, setUserInfo] = useState<{name: string, email: string, avatar?: string} | null>(null)
->>>>>>> f9daecdd
   const [activeTab, setActiveTab] = useState<"rootly" | "pagerduty" | null>(null)
   const [backUrl, setBackUrl] = useState<string>('/dashboard')
   const [selectedOrganization, setSelectedOrganization] = useState<string>("")
